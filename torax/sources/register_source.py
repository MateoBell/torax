--- conflicted
+++ resolved
@@ -41,8 +41,8 @@
 
 from torax.sources import bootstrap_current_source
 from torax.sources import bremsstrahlung_heat_sink
+from torax.sources import electron_cyclotron_source
 from torax.sources import electron_density_sources
-from torax.sources import electron_cyclotron_source
 from torax.sources import external_current_source
 from torax.sources import fusion_heat_source
 from torax.sources import generic_ion_el_heat_source as ion_el_heat
@@ -120,16 +120,13 @@
       default_runtime_params_class=external_current_source.RuntimeParams,
   )
   register_new_source(
-<<<<<<< HEAD
-    'echcd',
+    electron_cyclotron_source.SOURCE_NAME,
     electron_cyclotron_source.ElectronCyclotronSource,
     default_runtime_params_class=electron_cyclotron_source.RuntimeParams,
   )
   register_new_source(
       'nbi_particle_source',
-=======
       electron_density_sources.GENERIC_PARTICLE_SOURCE_NAME,
->>>>>>> d9e27c88
       electron_density_sources.NBIParticleSource,
       default_runtime_params_class=electron_density_sources.NBIParticleRuntimeParams,
   )
